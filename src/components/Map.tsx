--- conflicted
+++ resolved
@@ -1,3 +1,4 @@
+import React, { useState, useCallback, useEffect } from 'react';
 import React, { useState, useCallback, useEffect } from 'react';
 import { GoogleMap, useLoadScript } from '@react-google-maps/api';
 import { CONFIG } from '../config';
@@ -16,11 +17,7 @@
   const [selectedPoi, setSelectedPoi] = useState<Poi | null>(null);
 
   const { isLoaded, loadError } = useLoadScript({
-<<<<<<< HEAD
     googleMapsApiKey: CONFIG.maps.apiKey,
-=======
-    googleMapsApiKey: CONFIG.maps.apiKey, // 修正: 直接 apiKey を渡す
->>>>>>> cecbee1d
     mapIds: [CONFIG.maps.mapId],
     language: CONFIG.maps.language,
     version: CONFIG.maps.version,
@@ -35,12 +32,9 @@
       loadError,
       hasApiKey: !!CONFIG.maps.apiKey,
     });
-<<<<<<< HEAD
     if (isLoaded) {
       console.log('Google Maps API 読み込み完了');
     }
-=======
->>>>>>> cecbee1d
   }, [isLoaded, loadError]);
 
   const handleMarkerClick = useCallback((poi: Poi) => {
