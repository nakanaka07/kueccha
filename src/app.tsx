--- conflicted
+++ resolved
@@ -1,10 +1,6 @@
-<<<<<<< HEAD
 import React from 'react';
 import { createRoot } from 'react-dom/client';
 import { useState, useMemo, useEffect } from 'react';
-=======
-import React, { useState, useMemo, useEffect } from 'react';
->>>>>>> cecbee1d
 import { Map } from './components/Map';
 import { FilterPanel } from './components/FilterPanel';
 import { useSheetData } from './hooks/useSheetData';
@@ -19,21 +15,12 @@
   return <img src={row1} alt="Loading..." className="w-12 h-12" />;
 };
 
-<<<<<<< HEAD
 const App = () => {
   console.log('app.tsx: Starting initial render');
 
   const { pois, isLoading, error } = useSheetData();
 
   console.log('app.tsx: After useSheetData hook', { isLoading, error });
-=======
-export const App = () => {
-  console.log('app.tsx: Starting initial render'); // 追加: レンダリング開始ログ
-
-  const { pois, isLoading, error } = useSheetData();
-
-  console.log('app.tsx: After useSheetData hook', { isLoading, error }); // 追加: useSheetData hook 後のログ
->>>>>>> cecbee1d
 
   const [isFilterVisible] = useState(true);
   const [areaVisibility, setAreaVisibility] = useState<Record<AreaType, boolean>>(
@@ -70,7 +57,6 @@
   }, [pois, areaVisibility]);
 
   useEffect(() => {
-<<<<<<< HEAD
     if (error) {
       console.error('アプリケーションエラー:', error);
     }
@@ -78,10 +64,6 @@
       console.log('データ読み込み完了');
     }
   }, [error, isLoading]); // error, isLoading を依存配列に追加
-=======
-    console.log('App.tsx: Initial render', { isLoading, error });
-  }, []);
->>>>>>> cecbee1d
 
   return (
     <div className="relative w-full h-screen overflow-hidden flex">
@@ -96,6 +78,8 @@
         </div>
       ) : error ? (
         <div className="text-red-500">
+          エラーが発生しました: {error.message}
+          しばらくしてからもう一度お試しください。
           エラーが発生しました: {error.message}
           しばらくしてからもう一度お試しください。
         </div>
